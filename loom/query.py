--- conflicted
+++ resolved
@@ -218,17 +218,9 @@
         means = iter(means)
         variances = iter(variances)
         return {
-<<<<<<< HEAD
             row_set | col_set: Estimate(means.next(), variances.next())
             for row_set in row_sets
             for col_set in col_sets
-=======
-            frozenset(mask): Estimate(mean, variance / sample_count)
-            for mask, mean, variance in izip(
-                feature_sets,
-                means,
-                variances)
->>>>>>> 3820e1ff
         }
 
     def mutual_information(
