# Copyright (c) 2014, Salesforce.com, Inc.  All rights reserved.
#
# Redistribution and use in source and binary forms, with or without
# modification, are permitted provided that the following conditions
# are met:
#
# - Redistributions of source code must retain the above copyright
#   notice, this list of conditions and the following disclaimer.
# - Redistributions in binary form must reproduce the above copyright
#   notice, this list of conditions and the following disclaimer in the
#   documentation and/or other materials provided with the distribution.
# - Neither the name of Salesforce.com nor the names of its contributors
#   may be used to endorse or promote products derived from this
#   software without specific prior written permission.
#
# THIS SOFTWARE IS PROVIDED BY THE COPYRIGHT HOLDERS AND CONTRIBUTORS
# "AS IS" AND ANY EXPRESS OR IMPLIED WARRANTIES, INCLUDING, BUT NOT
# LIMITED TO, THE IMPLIED WARRANTIES OF MERCHANTABILITY AND FITNESS
# FOR A PARTICULAR PURPOSE ARE DISCLAIMED.  IN NO EVENT SHALL THE
# COPYRIGHT HOLDER OR CONTRIBUTORS BE LIABLE FOR ANY DIRECT, INDIRECT,
# INCIDENTAL, SPECIAL, EXEMPLARY, OR CONSEQUENTIAL DAMAGES (INCLUDING,
# BUT NOT LIMITED TO, PROCUREMENT OF SUBSTITUTE GOODS OR SERVICES; LOSS
# OF USE, DATA, OR PROFITS; OR BUSINESS INTERRUPTION) HOWEVER CAUSED AND
# ON ANY THEORY OF LIABILITY, WHETHER IN CONTRACT, STRICT LIABILITY, OR
# TORT (INCLUDING NEGLIGENCE OR OTHERWISE) ARISING IN ANY WAY OUT OF THE
# USE OF THIS SOFTWARE, EVEN IF ADVISED OF THE POSSIBILITY OF SUCH DAMAGE.

import uuid
from itertools import chain
from collections import namedtuple
import numpy
from distributions.io.stream import protobuf_stream_read
from distributions.io.stream import protobuf_stream_write
from loom.schema_pb2 import ProductValue
from loom.schema_pb2 import Query
import loom.cFormat
import loom.runner

SAMPLE_COUNT = {
    'sample': 10,
    'entropy': 300,
    'mutual_information': 300
}
BUFFER_SIZE = 10

Estimate = namedtuple('Estimate', ['mean', 'variance'], verbose=False)


def get_estimate(samples):
    mean = numpy.mean(samples)
    variance = numpy.var(samples)
    return Estimate(mean, variance)


NONE = ProductValue.Observed.NONE
DENSE = ProductValue.Observed.DENSE
SPARSE = ProductValue.Observed.SPARSE


def none_to_protobuf(diff):
    assert isinstance(diff, ProductValue.Diff)
    diff.Clear()
    diff.neg.observed.sparsity = NONE
    diff.pos.observed.sparsity = NONE


def data_row_to_protobuf(data_row, diff):
    assert isinstance(diff, ProductValue.Diff)
    if all([value is None for value in data_row]):
        none_to_protobuf(diff)
        return
    diff.Clear()
    diff.neg.observed.sparsity = NONE
    diff.pos.observed.sparsity = DENSE
    mask = diff.pos.observed.dense
    fields = {
        bool: diff.pos.booleans,
        int: diff.pos.counts,
        float: diff.pos.reals,
    }
    for val in data_row:
        observed = val is not None
        mask.append(observed)
        if observed:
            fields[type(val)].append(val)


def protobuf_to_data_row(diff):
    assert isinstance(diff, ProductValue.Diff)
    assert diff.neg.observed.sparsity == NONE
    data = diff.pos
    packed = chain(data.booleans, data.counts, data.reals)
    return [
        packed.next() if observed else None
        for observed in data.observed.dense
    ]


def load_data_rows(filename):
    for row in loom.cFormat.row_stream_load(filename):
        data = row.iter_data()
        packed = chain(data['booleans'], data['counts'], data['reals'])
        yield [
            packed.next() if observed else None
            for observed in data['observed']
        ]


def feature_set_to_protobuf(feature_set, messages):
    message = messages.add()
    message.sparsity = SPARSE
    for i in sorted(feature_set):
        message.sparse.append(i)


class QueryServer(object):
    def __init__(self, protobuf_server):
        self.protobuf_server = protobuf_server

    @property
    def root(self):
        return self.protobuf_server.root

    def close(self):
        self.protobuf_server.close()

    def __enter__(self):
        return self

    def __exit__(self, *unused):
        self.close()

    def request(self):
        request = Query.Request()
        request.id = str(uuid.uuid4())
        return request

    def sample(self, to_sample, conditioning_row=None, sample_count=None):
        if sample_count is None:
            sample_count = SAMPLE_COUNT['sample']
        if conditioning_row is None:
            conditioning_row = [None for _ in to_sample]
        assert len(to_sample) == len(conditioning_row)
        request = self.request()
        data_row_to_protobuf(conditioning_row, request.sample.data)
        request.sample.to_sample.sparsity = DENSE
        request.sample.to_sample.dense[:] = to_sample
        request.sample.sample_count = sample_count
        self.protobuf_server.send(request)
        response = self.protobuf_server.receive()
        if response.error:
            raise Exception('\n'.join(response.error))
        samples = []
        for sample in response.sample.samples:
            data_out = protobuf_to_data_row(sample)
            for i, val in enumerate(data_out):
                if val is None:
                    assert to_sample[i] is False
                    data_out[i] = conditioning_row[i]
            samples.append(data_out)
        return samples

    def _send_score(self, row):
        request = self.request()
        data_row_to_protobuf(row, request.score.data)
        self.protobuf_server.send(request)

    def _receive_score(self):
        response = self.protobuf_server.receive()
        if response.error:
            raise Exception('\n'.join(response.error))
        return response.score.score

    def score(self, row):
        self._send_score(row)
        return self._receive_score()

    def batch_score(self, rows, buffer_size=BUFFER_SIZE):
        buffered = 0
        for row in rows:
            self._send_score(row)
            if buffered < buffer_size:
                buffered += 1
            else:
                yield self._receive_score()
        for _ in xrange(buffered):
            yield self._receive_score()

    def entropy(
            self,
            row_sets,
            col_sets,
            conditioning_row=None,
            sample_count=None):
        row_sets = list(set(map(frozenset, row_sets)) | set([frozenset()]))
        col_sets = list(set(map(frozenset, col_sets)) | set([frozenset()]))
        if sample_count is None:
            sample_count = SAMPLE_COUNT['entropy']
        request = self.request()
        if conditioning_row is None:
            none_to_protobuf(request.entropy.conditional)
        else:
            data_row_to_protobuf(conditioning_row, request.entropy.conditional)
        for feature_set in row_sets:
            feature_set_to_protobuf(feature_set, request.entropy.row_sets)
        for feature_set in col_sets:
            feature_set_to_protobuf(feature_set, request.entropy.col_sets)
        request.entropy.sample_count = sample_count
        self.protobuf_server.send(request)
        response = self.protobuf_server.receive()
        if response.error:
            raise Exception('\n'.join(response.error))
        means = response.entropy.means
        variances = response.entropy.variances
        size = len(row_sets) * len(col_sets)
        assert len(means) == size, means
        assert len(variances) == size, variances
        means = iter(means)
        variances = iter(variances)
        return {
            row_set | col_set: Estimate(means.next(), variances.next())
            for row_set in row_sets
            for col_set in col_sets
        }

    def mutual_information(
            self,
            feature_set1,
            feature_set2,
            entropys=None,
            conditioning_row=None,
            sample_count=None):
        '''
        Estimate the mutual information between feature_set1
        and feature_set2 conditioned on conditioning_row
        '''
        if not isinstance(feature_set1, frozenset):
            feature_set1 = frozenset(feature_set1)
        if not isinstance(feature_set2, frozenset):
            feature_set2 = frozenset(feature_set2)

        if sample_count is None:
            sample_count = SAMPLE_COUNT['mutual_information']
        feature_union = frozenset.union(feature_set1, feature_set2)

        if entropys is None:
            entropys = self.entropy(
<<<<<<< HEAD
                [feature_set1],
                [feature_set2],
=======
                [feature_set1, feature_set2, feature_union],
>>>>>>> de2430fd
                conditioning_row,
                sample_count)
        mi = entropys[feature_set1].mean \
            + entropys[feature_set2].mean \
            - entropys[feature_union].mean
        variance = entropys[feature_set1].variance \
            + entropys[feature_set2].variance \
            + entropys[feature_union].variance
        return Estimate(mi, variance)


class ProtobufServer(object):
    def __init__(self, root, config=None, debug=False, profile=None):
        self.root = root
        self.proc = loom.runner.query(
            root_in=root,
            config_in=config,
            log_out=None,
            debug=debug,
            profile=profile,
            block=False)

    def send(self, request):
        assert isinstance(request, Query.Request), request
        request_string = request.SerializeToString()
        protobuf_stream_write(request_string, self.proc.stdin)
        self.proc.stdin.flush()

    def receive(self):
        response_string = protobuf_stream_read(self.proc.stdout)
        response = Query.Response()
        response.ParseFromString(response_string)
        return response

    def close(self):
        self.proc.stdin.close()
        self.proc.wait()

    def __enter__(self):
        return self

    def __exit__(self, *unused):
        self.close()


def get_server(root, config=None, debug=False, profile=None):
    protobuf_server = ProtobufServer(root, config, debug, profile)
    return QueryServer(protobuf_server)<|MERGE_RESOLUTION|>--- conflicted
+++ resolved
@@ -245,12 +245,8 @@
 
         if entropys is None:
             entropys = self.entropy(
-<<<<<<< HEAD
                 [feature_set1],
                 [feature_set2],
-=======
-                [feature_set1, feature_set2, feature_union],
->>>>>>> de2430fd
                 conditioning_row,
                 sample_count)
         mi = entropys[feature_set1].mean \
