# Copyright (c) 2014, Salesforce.com, Inc.  All rights reserved.
#
# Redistribution and use in source and binary forms, with or without
# modification, are permitted provided that the following conditions
# are met:
#
# - Redistributions of source code must retain the above copyright
#   notice, this list of conditions and the following disclaimer.
# - Redistributions in binary form must reproduce the above copyright
#   notice, this list of conditions and the following disclaimer in the
#   documentation and/or other materials provided with the distribution.
# - Neither the name of Salesforce.com nor the names of its contributors
#   may be used to endorse or promote products derived from this
#   software without specific prior written permission.
#
# THIS SOFTWARE IS PROVIDED BY THE COPYRIGHT HOLDERS AND CONTRIBUTORS
# "AS IS" AND ANY EXPRESS OR IMPLIED WARRANTIES, INCLUDING, BUT NOT
# LIMITED TO, THE IMPLIED WARRANTIES OF MERCHANTABILITY AND FITNESS
# FOR A PARTICULAR PURPOSE ARE DISCLAIMED.  IN NO EVENT SHALL THE
# COPYRIGHT HOLDER OR CONTRIBUTORS BE LIABLE FOR ANY DIRECT, INDIRECT,
# INCIDENTAL, SPECIAL, EXEMPLARY, OR CONSEQUENTIAL DAMAGES (INCLUDING,
# BUT NOT LIMITED TO, PROCUREMENT OF SUBSTITUTE GOODS OR SERVICES; LOSS
# OF USE, DATA, OR PROFITS; OR BUSINESS INTERRUPTION) HOWEVER CAUSED AND
# ON ANY THEORY OF LIABILITY, WHETHER IN CONTRACT, STRICT LIABILITY, OR
# TORT (INCLUDING NEGLIGENCE OR OTHERWISE) ARISING IN ANY WAY OUT OF THE
# USE OF THIS SOFTWARE, EVEN IF ADVISED OF THE POSSIBILITY OF SUCH DAMAGE.

import os
from itertools import izip
from nose.tools import assert_false, assert_true, assert_equal
from distributions.dbg.random import sample_bernoulli
from distributions.fileutil import tempdir
from distributions.io.stream import open_compressed
from loom.schema_pb2 import ProductValue, CrossCat, Query
from loom.test.util import for_each_dataset, CLEANUP_ON_ERROR
import loom.query
from loom.query import SingleSampleProtobufServer, MultiSampleProtobufServer
import loom.preql

CONFIG = {}


def get_example_requests(model, query_type):
    assert query_type in ['sample', 'score']
    cross_cat = CrossCat()
    with open_compressed(model, 'rb') as f:
        cross_cat.ParseFromString(f.read())
    feature_count = sum(len(kind.featureids) for kind in cross_cat.kinds)
    featureids = range(feature_count)

    nontrivials = [True] * feature_count
    for kind in cross_cat.kinds:
        fs = iter(kind.featureids)
        for model in loom.schema.MODELS.iterkeys():
            for f, shared in izip(fs, getattr(kind.product_model, model)):
                if model == 'dd':
                    nontrivials[f] = (len(shared.alphas) > 0)
                elif model == 'dpd':
                    nontrivials[f] = (len(shared.betas) > 0)

    all_observed = nontrivials[:]
    none_observed = [False] * feature_count
    observeds = []
    observeds.append(all_observed)
    for f, nontrivial in izip(featureids, nontrivials):
        if nontrivial:
            observed = all_observed[:]
            observed[f] = False
            observeds.append(observed)
    for f in featureids:
        observed = [
            nontrivial and sample_bernoulli(0.5)
            for nontrivial in nontrivials
        ]
        observeds.append(observed)
    for f, nontrivial in izip(featureids, nontrivials):
        if nontrivial:
            observed = none_observed[:]
            observed[f] = True
            observeds.append(observed)
    observeds.append(none_observed)

    requests = []
    for i, observed in enumerate(observeds):
        request = Query.Request()
        request.id = "example-{}".format(i)
<<<<<<< HEAD
        if query_type == 'sample':
            request.sample.data.observed[:] = none_observed
            request.sample.to_sample[:] = observed
            request.sample.sample_count = 1
        elif query_type == 'score':
            request.score.data.observed[:] = none_observed
=======
        request.sample.data.observed.sparsity = ProductValue.Observed.DENSE
        request.sample.data.observed.dense[:] = none_observed
        request.sample.to_sample.sparsity = ProductValue.Observed.DENSE
        request.sample.to_sample.dense[:] = observed
        request.sample.sample_count = 1
>>>>>>> 7b12a399
        requests.append(request)
    return requests


def _check_server(model, groups, server_module, requests):
    with tempdir(cleanup_on_error=CLEANUP_ON_ERROR):
        config_in = os.path.abspath('config.pb.gz')
        loom.config.config_dump(CONFIG, config_in)
        kwargs = {
            'config_in': config_in,
            'model_in': model,
            'groups_in': groups,
            'debug': True,
        }
        print model, groups
        with server_module(**kwargs) as server:
            responses = []
            for request in requests:
<<<<<<< HEAD
                server.send(request)
                responses.append(server.receive())
=======
                req = Query.Request()
                req.id = request.id
                req.score.data.observed.sparsity = ProductValue.Observed.DENSE
                req.score.data.observed.dense[:] =\
                    request.sample.data.observed.dense[:]
                res = server.call_protobuf(req)
                assert_equal(req.id, res.id)
                assert_false(hasattr(req, 'error'))
                assert_true(isinstance(res.score.score, float))
>>>>>>> 7b12a399

    for request, response in izip(requests, responses):
        assert_equal(request.id, response.id)
        assert_false(hasattr(request, 'error'))
    return responses


@for_each_dataset
def test_sample_one(model, groups, **unused):
    requests = get_example_requests(model, 'sample')
    responses = _check_server(model, groups, SingleSampleProtobufServer, requests)
    for response in responses:
        assert_equal(len(response.sample.samples), 1)


@for_each_dataset
def test_sample_multi(model, groups, **unused):
    requests = get_example_requests(model, 'sample')
    responses = _check_server([model, model], [groups, groups], MultiSampleProtobufServer, requests)
    for response in responses:
        assert_equal(len(response.sample.samples), 1)


@for_each_dataset
def test_score_one(model, groups, **unused):
    requests = get_example_requests(model, 'score')
    responses = _check_server(model, groups, SingleSampleProtobufServer, requests)
    for response in responses:
        assert_true(isinstance(response.score.score, float))


@for_each_dataset
def test_score_multi(model, groups, **unused):
    requests = get_example_requests(model, 'score')
    responses = _check_server([model, model], [groups, groups], MultiSampleProtobufServer, requests)
    for request, response in zip(requests, responses):
        assert_true(isinstance(response.score.score, float))<|MERGE_RESOLUTION|>--- conflicted
+++ resolved
@@ -84,20 +84,15 @@
     for i, observed in enumerate(observeds):
         request = Query.Request()
         request.id = "example-{}".format(i)
-<<<<<<< HEAD
         if query_type == 'sample':
-            request.sample.data.observed[:] = none_observed
-            request.sample.to_sample[:] = observed
+            request.sample.data.observed.sparsity = ProductValue.Observed.DENSE
+            request.sample.data.observed.dense[:] = none_observed
+            request.sample.to_sample.sparsity = ProductValue.Observed.DENSE
+            request.sample.to_sample.dense[:] = observed
             request.sample.sample_count = 1
         elif query_type == 'score':
-            request.score.data.observed[:] = none_observed
-=======
-        request.sample.data.observed.sparsity = ProductValue.Observed.DENSE
-        request.sample.data.observed.dense[:] = none_observed
-        request.sample.to_sample.sparsity = ProductValue.Observed.DENSE
-        request.sample.to_sample.dense[:] = observed
-        request.sample.sample_count = 1
->>>>>>> 7b12a399
+            request.score.data.observed.sparsity = ProductValue.Observed.DENSE
+            request.score.data.observed.dense[:] = none_observed
         requests.append(request)
     return requests
 
@@ -116,31 +111,23 @@
         with server_module(**kwargs) as server:
             responses = []
             for request in requests:
-<<<<<<< HEAD
                 server.send(request)
-                responses.append(server.receive())
-=======
-                req = Query.Request()
-                req.id = request.id
-                req.score.data.observed.sparsity = ProductValue.Observed.DENSE
-                req.score.data.observed.dense[:] =\
-                    request.sample.data.observed.dense[:]
-                res = server.call_protobuf(req)
-                assert_equal(req.id, res.id)
-                assert_false(hasattr(req, 'error'))
-                assert_true(isinstance(res.score.score, float))
->>>>>>> 7b12a399
+                response = server.receive()
+                assert_equal(request.id, response.id)
+                assert_equal(len(response.error), 0)
+                responses.append(response)
 
-    for request, response in izip(requests, responses):
-        assert_equal(request.id, response.id)
-        assert_false(hasattr(request, 'error'))
     return responses
 
 
 @for_each_dataset
 def test_sample_one(model, groups, **unused):
     requests = get_example_requests(model, 'sample')
-    responses = _check_server(model, groups, SingleSampleProtobufServer, requests)
+    responses = _check_server(
+        model,
+        groups,
+        SingleSampleProtobufServer,
+        requests)
     for response in responses:
         assert_equal(len(response.sample.samples), 1)
 
@@ -148,7 +135,11 @@
 @for_each_dataset
 def test_sample_multi(model, groups, **unused):
     requests = get_example_requests(model, 'sample')
-    responses = _check_server([model, model], [groups, groups], MultiSampleProtobufServer, requests)
+    responses = _check_server(
+        [model, model],
+        [groups, groups],
+        MultiSampleProtobufServer,
+        requests)
     for response in responses:
         assert_equal(len(response.sample.samples), 1)
 
@@ -156,7 +147,11 @@
 @for_each_dataset
 def test_score_one(model, groups, **unused):
     requests = get_example_requests(model, 'score')
-    responses = _check_server(model, groups, SingleSampleProtobufServer, requests)
+    responses = _check_server(
+        model,
+        groups,
+        SingleSampleProtobufServer,
+        requests)
     for response in responses:
         assert_true(isinstance(response.score.score, float))
 
@@ -164,6 +159,10 @@
 @for_each_dataset
 def test_score_multi(model, groups, **unused):
     requests = get_example_requests(model, 'score')
-    responses = _check_server([model, model], [groups, groups], MultiSampleProtobufServer, requests)
+    responses = _check_server(
+        [model, model],
+        [groups, groups],
+        MultiSampleProtobufServer,
+        requests)
     for request, response in zip(requests, responses):
         assert_true(isinstance(response.score.score, float))