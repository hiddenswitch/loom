// Copyright (c) 2014, Salesforce.com, Inc.  All rights reserved.
//
// Redistribution and use in source and binary forms, with or without
// modification, are permitted provided that the following conditions
// are met:
//
// - Redistributions of source code must retain the above copyright
//   notice, this list of conditions and the following disclaimer.
// - Redistributions in binary form must reproduce the above copyright
//   notice, this list of conditions and the following disclaimer in the
//   documentation and/or other materials provided with the distribution.
// - Neither the name of Salesforce.com nor the names of its contributors
//   may be used to endorse or promote products derived from this
//   software without specific prior written permission.
//
// THIS SOFTWARE IS PROVIDED BY THE COPYRIGHT HOLDERS AND CONTRIBUTORS
// "AS IS" AND ANY EXPRESS OR IMPLIED WARRANTIES, INCLUDING, BUT NOT
// LIMITED TO, THE IMPLIED WARRANTIES OF MERCHANTABILITY AND FITNESS
// FOR A PARTICULAR PURPOSE ARE DISCLAIMED.  IN NO EVENT SHALL THE
// COPYRIGHT HOLDER OR CONTRIBUTORS BE LIABLE FOR ANY DIRECT, INDIRECT,
// INCIDENTAL, SPECIAL, EXEMPLARY, OR CONSEQUENTIAL DAMAGES (INCLUDING,
// BUT NOT LIMITED TO, PROCUREMENT OF SUBSTITUTE GOODS OR SERVICES; LOSS
// OF USE, DATA, OR PROFITS; OR BUSINESS INTERRUPTION) HOWEVER CAUSED AND
// ON ANY THEORY OF LIABILITY, WHETHER IN CONTRACT, STRICT LIABILITY, OR
// TORT (INCLUDING NEGLIGENCE OR OTHERWISE) ARISING IN ANY WAY OUT OF THE
// USE OF THIS SOFTWARE, EVEN IF ADVISED OF THE POSSIBILITY OF SUCH DAMAGE.

#pragma once

#include <loom/cross_cat.hpp>

namespace loom
{

class QueryServer
{
public:

    typedef protobuf::Query::Request Request;
    typedef protobuf::Query::Response Response;
    typedef CrossCat::Value Value;

    QueryServer (const CrossCat & cross_cat) :
        cross_cat_(cross_cat),
        partial_values_(),
        result_factors_(),
        scores_(),
        timer_()
    {
    }

    void score_row (
            rng_t & rng,
            const Request & request,
            Response & response);

    void sample_row (
            rng_t & rng,
            const Request & request,
            Response & response);

private:

    const CrossCat & cross_cat_;
    std::vector<Value> partial_values_;
    std::vector<std::vector<Value>> result_factors_;
    VectorFloat scores_;
    Timer timer_;
};

inline void QueryServer::score_row (
        rng_t & rng,
        const Request & request,
        Response & response)
{
    Timer::Scope timer(timer_);

    response.Clear();
    response.set_id(request.id());
    if (not cross_cat_.schema.is_valid(request.score().data())) {
        response.add_error("invalid query data");
        return;
    }

    cross_cat_.value_split(request.score().data(), partial_values_);

    const size_t kind_count = cross_cat_.kinds.size();
    for (size_t i = 0; i < kind_count; ++i) {
        const Value & value = partial_values_[i];
        auto & kind = cross_cat_.kinds[i];
        const ProductModel & model = kind.model;
        auto & mixture = kind.mixture;

        mixture.score_value(model, value, scores_, rng);
    }
    response.mutable_score()->set_score(distributions::log_sum_exp(scores_));
}

inline void QueryServer::sample_row (
        rng_t & rng,
        const Request & request,
        Response & response)
{
    Timer::Scope timer(timer_);

    response.Clear();
    response.set_id(request.id());
    if (not cross_cat_.schema.is_valid(request.sample().data())) {
<<<<<<< HEAD
        response.add_error("invalid request data");
        return;
    }
    if (request.sample().data().observed().dense_size() !=
        request.sample().to_sample().dense_size())
    {
        response.add_error("observed size != to_sample size");
=======
        response.set_error("invalid request.sample.data");
        return;
    }
    if (not cross_cat_.schema.is_valid(request.sample().to_sample())) {
        response.set_error("invalid request.sample.to_sample");
>>>>>>> a76289d9
        return;
    }
    const size_t sample_count = request.sample().sample_count();
    if (sample_count == 0) {
        return;
    }

    cross_cat_.value_split(request.sample().data(), partial_values_);
    result_factors_.resize(sample_count);
    cross_cat_.observed_split(
        request.sample().to_sample(),
        result_factors_.front());
    std::fill(
        result_factors_.begin() + 1,
        result_factors_.end(),
        result_factors_.front());

    const size_t kind_count = cross_cat_.kinds.size();
    for (size_t i = 0; i < kind_count; ++i) {
        const auto & to_sample = result_factors_.front()[i].observed();
        if (cross_cat_.schema.observed_count(to_sample)) {
            const Value & value = partial_values_[i];
            auto & kind = cross_cat_.kinds[i];
            const ProductModel & model = kind.model;
            auto & mixture = kind.mixture;

            mixture.score_value(model, value, scores_, rng);
            distributions::scores_to_probs(scores_);
            const VectorFloat & probs = scores_;

            for (auto & result_values : result_factors_) {
                mixture.sample_value(model, probs, result_values[i], rng);
            }
        }
    }

    for (const auto & result_values : result_factors_) {
        auto & sample = * response.mutable_sample()->add_samples();
        cross_cat_.value_join(sample, result_values);
    }
}

} // namespace loom<|MERGE_RESOLUTION|>--- conflicted
+++ resolved
@@ -106,21 +106,11 @@
     response.Clear();
     response.set_id(request.id());
     if (not cross_cat_.schema.is_valid(request.sample().data())) {
-<<<<<<< HEAD
-        response.add_error("invalid request data");
-        return;
-    }
-    if (request.sample().data().observed().dense_size() !=
-        request.sample().to_sample().dense_size())
-    {
-        response.add_error("observed size != to_sample size");
-=======
-        response.set_error("invalid request.sample.data");
+        response.add_error("invalid request.sample.data");
         return;
     }
     if (not cross_cat_.schema.is_valid(request.sample().to_sample())) {
-        response.set_error("invalid request.sample.to_sample");
->>>>>>> a76289d9
+        response.add_error("invalid request.sample.to_sample");
         return;
     }
     const size_t sample_count = request.sample().sample_count();
