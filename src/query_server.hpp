// Copyright (c) 2014, Salesforce.com, Inc.  All rights reserved.
//
// Redistribution and use in source and binary forms, with or without
// modification, are permitted provided that the following conditions
// are met:
//
// - Redistributions of source code must retain the above copyright
//   notice, this list of conditions and the following disclaimer.
// - Redistributions in binary form must reproduce the above copyright
//   notice, this list of conditions and the following disclaimer in the
//   documentation and/or other materials provided with the distribution.
// - Neither the name of Salesforce.com nor the names of its contributors
//   may be used to endorse or promote products derived from this
//   software without specific prior written permission.
//
// THIS SOFTWARE IS PROVIDED BY THE COPYRIGHT HOLDERS AND CONTRIBUTORS
// "AS IS" AND ANY EXPRESS OR IMPLIED WARRANTIES, INCLUDING, BUT NOT
// LIMITED TO, THE IMPLIED WARRANTIES OF MERCHANTABILITY AND FITNESS
// FOR A PARTICULAR PURPOSE ARE DISCLAIMED.  IN NO EVENT SHALL THE
// COPYRIGHT HOLDER OR CONTRIBUTORS BE LIABLE FOR ANY DIRECT, INDIRECT,
// INCIDENTAL, SPECIAL, EXEMPLARY, OR CONSEQUENTIAL DAMAGES (INCLUDING,
// BUT NOT LIMITED TO, PROCUREMENT OF SUBSTITUTE GOODS OR SERVICES; LOSS
// OF USE, DATA, OR PROFITS; OR BUSINESS INTERRUPTION) HOWEVER CAUSED AND
// ON ANY THEORY OF LIABILITY, WHETHER IN CONTRACT, STRICT LIABILITY, OR
// TORT (INCLUDING NEGLIGENCE OR OTHERWISE) ARISING IN ANY WAY OUT OF THE
// USE OF THIS SOFTWARE, EVEN IF ADVISED OF THE POSSIBILITY OF SUCH DAMAGE.

#pragma once

#include <loom/cross_cat.hpp>

namespace loom
{

class QueryServer
{
public:

    typedef protobuf::Query::Request Request;
    typedef protobuf::Query::Response Response;
    typedef CrossCat::Value Value;

    QueryServer (const CrossCat & cross_cat) :
        cross_cat_(cross_cat),
        to_sample_(),
        partial_values_(),
        result_factors_(),
        scores_(),
        timer_()
    {
    }

    void score_row (
            rng_t & rng,
            const Request & request,
            Response & response);

    void sample_row (
            rng_t & rng,
            const Request & request,
            Response & response);

private:

    const CrossCat & cross_cat_;
    Value to_sample_;
    std::vector<Value> partial_values_;
    std::vector<std::vector<Value>> result_factors_;
    VectorFloat scores_;
    Timer timer_;
};

inline void QueryServer::score_row (
        rng_t & rng,
        const Request & request,
        Response & response)
{
    Timer::Scope timer(timer_);

    response.Clear();
    response.set_id(request.id());
    if (not cross_cat_.schema.is_valid(request.score().data())) {
        response.add_error("invalid query data");
        return;
    }

    cross_cat_.value_split(request.score().data(), partial_values_);

    const size_t kind_count = cross_cat_.kinds.size();
    for (size_t i = 0; i < kind_count; ++i) {
        const Value & value = partial_values_[i];
        auto & kind = cross_cat_.kinds[i];
        const ProductModel & model = kind.model;
        auto & mixture = kind.mixture;

        mixture.score_value(model, value, scores_, rng);
    }
    response.mutable_score()->set_score(distributions::log_sum_exp(scores_));

}

inline void QueryServer::sample_row (
        rng_t & rng,
        const Request & request,
        Response & response)
{
    Timer::Scope timer(timer_);

    response.Clear();
    response.set_id(request.id());
    if (not cross_cat_.schema.is_valid(request.sample().data())) {
        response.add_error("invalid request data");
        return;
    }
<<<<<<< HEAD
    if (request.sample().data().observed_size() != request.sample().to_sample_size()) {
        response.add_error("observed size != to_sample size");
=======
    if (request.sample().data().observed().dense_size() !=
        request.sample().to_sample().dense_size())
    {
        response.set_error("observed size != to_sample size");
>>>>>>> 7b12a399
        return;
    }
    const size_t sample_count = request.sample().sample_count();
    if (sample_count == 0) {
        return;
    }

    cross_cat_.value_split(request.sample().data(), partial_values_);
    * to_sample_.mutable_observed() = request.sample().to_sample();
    result_factors_.resize(sample_count);
    cross_cat_.value_split_observed(to_sample_, result_factors_.front());
    std::fill(
        result_factors_.begin() + 1,
        result_factors_.end(),
        result_factors_.front());

    const size_t kind_count = cross_cat_.kinds.size();
    for (size_t i = 0; i < kind_count; ++i) {
        const auto & observed = result_factors_.front()[i].observed();
        if (cross_cat_.schema.observed_count(observed)) {
            const Value & value = partial_values_[i];
            auto & kind = cross_cat_.kinds[i];
            const ProductModel & model = kind.model;
            auto & mixture = kind.mixture;

            mixture.score_value(model, value, scores_, rng);
            distributions::scores_to_probs(scores_);
            const VectorFloat & probs = scores_;

            for (auto & result_values : result_factors_) {
                mixture.sample_value(model, probs, result_values[i], rng);
            }
        }
    }

    for (const auto & result_values : result_factors_) {
        auto & sample = * response.mutable_sample()->add_samples();
        cross_cat_.value_join(sample, result_values);
    }
}

} // namespace loom<|MERGE_RESOLUTION|>--- conflicted
+++ resolved
@@ -112,15 +112,10 @@
         response.add_error("invalid request data");
         return;
     }
-<<<<<<< HEAD
-    if (request.sample().data().observed_size() != request.sample().to_sample_size()) {
-        response.add_error("observed size != to_sample size");
-=======
     if (request.sample().data().observed().dense_size() !=
         request.sample().to_sample().dense_size())
     {
-        response.set_error("observed size != to_sample size");
->>>>>>> 7b12a399
+        response.add_error("observed size != to_sample size");
         return;
     }
     const size_t sample_count = request.sample().sample_count();
